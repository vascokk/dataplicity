--- conflicted
+++ resolved
@@ -19,14 +19,10 @@
 
 
 class Connection(threading.Thread):
-    """Handles a single remote controlled TCP/IP connection"""
-
-    # Bytes to read at-a-time
-<<<<<<< HEAD
-    BUFFER_SIZE = 1024 * 16
-=======
-    BUFFER_SIZE = 1024 * 8 * 4
->>>>>>> cb1d91c7
+    """Handles a single remote controlled TCP/IP connection."""
+
+    # Max to read at-a-time
+    BUFFER_SIZE = 1024 * 32
 
     def __init__(self, service, connection_id, channel):
         super(Connection, self).__init__()
@@ -56,6 +52,7 @@
 
     def run(self):
         log.debug("connection started")
+        bytes_written = 0
         try:
             # Connect to remote host
             connected = self._connect()
@@ -68,39 +65,45 @@
             # Read all the data we can and write it to the channel
             # TODO: Rework this loop to not use the timeout
             while not self.close_event.is_set():
-                readable, _, _ = select.select([self.socket], [], [], 3.0)
+                readable, _, exceptional = select.select([self.socket], [], [self.socket], 5.0)
+                if exceptional:
+                    # Socket has been closed in another thread, possibly due to
+                    # m2m channel closing
+                    break
                 if readable:
                     try:
+                        # Reads *up to* BUFFER_SIZE bytes
                         data = self.socket.recv(self.BUFFER_SIZE)
                     except:
                         log.exception('error in recv')
                         break
                     else:
                         if data:
-                            log.debug('write %s bytes', len(data))
                             self.channel.write(data)
+                            bytes_written += len(data)
                         else:
+                            # No data means the socket has been closed
                             break
         finally:
-            log.debug("left recv loop")
-            #self.channel.close()
+            log.debug("left recv loop (read %s bytes)", bytes_written)
+            # Tell service we're done with this connection
             self.service.on_connection_complete(self.connection_id)
+            # These close methods are a null operation if the objects are already closed
+            self.channel.close()
             self._close_socket()
 
     def _close_socket(self):
         """Shutdown the socket"""
-        if self.socket is not None:
-<<<<<<< HEAD
-            try:
-                self.socket.shutdown(socket.SHUT_RDWR)
-            except:
-                pass
-=======
->>>>>>> cb1d91c7
-            try:
-                self.socket.close()
-            except:
-                log.exception('error closing socket')
+        with self._lock:
+            if self.socket is not None:
+                try:
+                    self.socket.shutdown(socket.SHUT_RDWR)
+                except:
+                    pass
+                try:
+                    self.socket.close()
+                except:
+                    log.exception('error closing socket')
 
     def connect(self):
         # Connect may block, so do it in thread
@@ -113,7 +116,7 @@
             port = self.service.port
             log.debug('connecting to %s', self.remote)
             _socket.connect((host, port))
-            _socket.setblocking(False)
+            _socket.setblocking(0)
         except IOError:
             log.exception('IO Error when connecting')
             # self.send(PacketType.remote_error, e.errno, py2bytes(e))
@@ -144,16 +147,8 @@
                     del self.read_buffer[:]
 
     def on_channel_close(self):
-<<<<<<< HEAD
         log.debug('channel close')
         self._close_socket()
-=======
-        if self.socket is not None:
-            try:
-                self.socket.shutdown(socket.SHUT_RDWR)
-            except:
-                pass
->>>>>>> cb1d91c7
 
     def on_channel_control(self, data):
         log.debug('channel control %r', data)
