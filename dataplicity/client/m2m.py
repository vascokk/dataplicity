--- conflicted
+++ resolved
@@ -245,16 +245,13 @@
         elif action == "open-echo":
             port = data['port']
             self.open_echo_service(port)
-<<<<<<< HEAD
         elif action == "open-portforward":
             service = data['service']
             route = data['route']
             self.open_portforward(service, route)
-=======
         elif action == 'reboot-device':
             command = '/usr/bin/sudo /sbin/reboot'
             subprocess.call(command.split())
->>>>>>> 20c73ab7
 
     def open_terminal(self, name, port, size=None):
         terminal = self.get_terminal(name)
